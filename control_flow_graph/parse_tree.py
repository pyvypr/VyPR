from __future__ import print_function
<<<<<<< HEAD
"""def print(*s):
	pass"""
=======
def print(*s):
	pass
>>>>>>> 4be74335
"""
(C) Copyright 2018 CERN and University of Manchester.
This software is distributed under the terms of the GNU General Public Licence version 3 (GPL Version 3), copied verbatim in the file "COPYING".
In applying this licence, CERN does not waive the privileges and immunities granted to it by virtue of its status as an Intergovernmental Organization or submit itself to any jurisdiction.

Author: Joshua Dawes - CERN, University of Manchester - joshua.dawes@cern.ch
"""
"""
This module contains the classes necessary to represent a parse tree wrt a grammar.
We use this to build parse trees of paths wrt grammars derived from SCFGs.
"""

from construction import CFGVertex, CFGEdge
import pprint

class ParseTreeVertex(object):
	"""
	Class to represent vertices of a parse tree.
	"""
	def __init__(self, symbol, children=[]):
		self._symbol = symbol
		self._children = []

	def has_terminal_symbol(self):
		return type(self._symbol) is CFGEdge

	def add_child(self, child):
		self._children.append(child)

class ParseTree(object):
	"""
	Class to represent a parse tree.
	"""
	def __init__(self, path=None, rules=None, starting_vertex=None, empty=False, parametric=False):
		if not(empty):
			print("building parse tree for path %s" % str(path))
			self._root_vertex = ParseTreeVertex(starting_vertex)
			self._vertices = [self._root_vertex]
			self._rules = rules
			self._target_path = path
			self._path_progress = []
			self._all_paths = []
			# if we're building the parse tree of a parametric path,
			# the algorithm changes slightly
			if parametric:
				self.expand_vertex_parametric(self._root_vertex)
			else:
				self.expand_vertex(self._root_vertex)
			self.compute_all_paths(self._root_vertex, [self._root_vertex._symbol])
		else:
			# this is the case where we're using a set of paths through
			# other parse trees to build a single parse tree,
			# rather than building a parse tree from a path from an SCFG.
			self._root_vertex = ParseTreeVertex(starting_vertex)
			self._vertices = [self._root_vertex]
			self._all_paths = []

	def expand_vertex(self, vertex):
		"""
		Given a vertex in the parse tree, expand it using self._rules
		to generate its child nodes
		"""
		# get the rules associated with the symbol held by this vertex
		rules = self._rules[vertex._symbol]
		if len(rules) > 1:
			progress_length = len(self._path_progress)
			first_relevant_symbol = self._target_path[progress_length]
			rule_to_use = rules[0]
			for rule in rules:
				if rule[0] == first_relevant_symbol:
					rule_to_use = rule
		else:
			rule_to_use = rules[0]

		for symbol in rule_to_use:
			child_vertex = ParseTreeVertex(symbol)
			vertex.add_child(child_vertex)
			self._vertices.append(child_vertex)
			if type(symbol) is CFGEdge:
				# terminal symbol
				self._path_progress.append(symbol)
				if self._path_progress == self._target_path:
					print("target path generated early")
					return False
			elif type(symbol) is CFGVertex:
				# non-terminal symbol
				result = self.expand_vertex(child_vertex)
				if result == False:
					return False

	def expand_vertex_parametric(self, vertex):
		"""
		Given a vertex in the parse tree, expand it using self._rules
		to generate its child nodes
		The logic differs here slightly to cater for the fact that the derived
		tree may have SCFG vertices as leaves (since we may have a parametric path).
		"""
		# first, if vertex holds an SCFG vertex,
		# we check if adding this vertex will make a prefix or all of the parametric path
		if type(vertex._symbol) is CFGVertex:
			if (self._path_progress + [vertex._symbol]) == self._target_path:
				# we can just return without expanding further
				print("parametric path generated early")
				self._path_progress.append(vertex._symbol)
				return False
			elif (self._path_progress + [vertex._symbol]) ==\
					self._target_path[:len(self._path_progress)+1]:
				print("one parameter generated - returning, but not stopping traversal")
				self._path_progress.append(vertex._symbol)
				return True
		# get the rules associated with the symbol held by this vertex
		rules = self._rules[vertex._symbol]
		if len(rules) > 1:
			progress_length = len(self._path_progress)
			first_relevant_symbol = self._target_path[progress_length]
			rule_to_use = rules[0]
			for rule in rules:
				if rule[0] == first_relevant_symbol:
					rule_to_use = rule
		else:
			rule_to_use = rules[0]

		for symbol in rule_to_use:
			child_vertex = ParseTreeVertex(symbol)
			vertex.add_child(child_vertex)
			self._vertices.append(child_vertex)
			if type(symbol) is CFGEdge:
				# terminal symbol
				self._path_progress.append(symbol)
				if self._path_progress == self._target_path:
					print("target path generated early")
					return False
			elif type(symbol) is CFGVertex:
				# non-terminal symbol
				result = self.expand_vertex_parametric(child_vertex)
				if result == False:
					return False

	def read_leaves(self):
		sequence = []
		self.leaves_to_left_right_sequence(self._root_vertex, sequence)
		return sequence

	def leaves_to_left_right_sequence(self, curr, symbol_sequence):
		"""
		Recursively construct the sequence of symbols by going left to right in traversal.
		"""
		for child in curr._children:
			if len(child._children) == 0:
				# we have a leaf
				symbol_sequence.append(child._symbol)
			else:
				# recurse
				self.leaves_to_left_right_sequence(child, symbol_sequence)


	def compute_all_paths(self, vertex, current_path=[]):
		"""
		Given vertex and current_path, find all children, copy current_path for each and recurse on them.
		As soon as we encounter a leaf (type CFGEdge), we add current_path to self._all_paths.
		"""
		for child in vertex._children:
			current_path_copy = [e for e in current_path]
			current_path_copy.append(child._symbol)
			if len(child._children) == 0:
				self._all_paths.append(current_path_copy)
			else:
				self.compute_all_paths(child, current_path_copy)

	def intersect(self, other_trees):
		"""
		Find the set of all paths through self, then
		traverse the same paths through every tree in other_trees as long as there is agreement.
		Whenever there isn't agreement, the path being followed is trimmed.
		The intersection is then any tree (we take self) with all vertices not covered
		by the resulting set of paths thrown away.
		"""
		# get a copy of the set of all paths - we need a copy because we'll modify the paths

		all_paths_copy = []
		for path in self._all_paths:
			all_paths_copy.append([e for e in path])

		for tree in other_trees:
			for (n, path) in enumerate(all_paths_copy):
				print("following path %s" % path)
				# follow the path through tree
				# as soon as we can't follow it any further, cut the rest off the path
				current_parse_tree_vertex = tree._root_vertex
				trim_index = 0
				for (path_index, parse_tree_vertex) in enumerate(path):
					if path_index+1 < len(path):
						# there is still a next element in the path,
						# look for child vertices that match it
						found = False
						for (child_index, child) in enumerate(current_parse_tree_vertex._children):
							if path[path_index+1] == child._symbol:
								current_parse_tree_vertex = child
								found = True

						if not(found):
							# we found a disagreement, so trim this path
							trim_index = path_index+1
							print("disagreement found at position %i" % trim_index)
							break
					else:
						# do nothing - we exhausted the path without encountering disagreement
						print("path exhausted without disagreement")
						trim_index = len(path)

				all_paths_copy[n] = all_paths_copy[n][:trim_index]

			print("trimmed paths:")
			unique_paths = []
			# form unique set
			for path in all_paths_copy:
				if not(path in unique_paths):
					unique_paths.append(path)

			all_paths_copy = unique_paths

		# there will still be paths that are subpaths of others - for now, leave it
		# but it may prove more efficient to remove redundant paths now.

		#pprint.pprint(all_paths_copy)

		new_parse_tree = self.build_parse_tree_from_paths(all_paths_copy)

		return new_parse_tree

	def build_parse_tree_from_paths(self, paths):
		"""
		Given a list of paths (probably derived from intersecting two trees), build
		the parse tree that is described by those paths.
		"""

		# initialise an empty parse tree
		new_parse_tree = ParseTree(empty=True, starting_vertex=paths[0][0])

		# iterate through the paths
		for path in paths:
			# try to follow the path through the empty parse tree
			# if the next symbol isn't found, construct a new parse tree vertex with that symbol
			# start from the root of the parse tree
			curr = new_parse_tree._root_vertex
			# iterate through the elements of the path, leaving out the starting vertex
			for el in path[1:]:
				child_exists = False
				for child in curr._children:
					if child._symbol == el:
						child_exists = True

				if child_exists:
					curr = child
				else:
					new_parse_tree_vertex = ParseTreeVertex(el)
					curr._children.append(new_parse_tree_vertex)
					new_parse_tree._vertices.append(new_parse_tree_vertex)
					curr = new_parse_tree_vertex

		new_parse_tree.compute_all_paths(
			new_parse_tree._root_vertex,
			[new_parse_tree._root_vertex._symbol]
		)

		return new_parse_tree

	def get_parameter_paths(self, curr, current_path, path_parameters):
		"""
		If this is an intersected parse tree, we are interested in finding the list of leaves that are vertices (hence, path parameters)
		along with their paths.  Using these paths, we can find the values of these path parameters given by each parse tree in the intersection.
		"""

		# copy the path for the current branch
		current_path_copy = [v for v in current_path]

		for child in curr._children:
			if len(child._children) == 0 and type(child._symbol) is CFGVertex:
				# we have a leaf
				path_parameters.append(current_path_copy + [child._symbol])
			else:
				# recurse
				self.get_parameter_paths(child, current_path_copy + [child._symbol], path_parameters)

	def get_parameter_subtree(self, parameter_path):
		"""
		Given a parameter path, traverse the parse tree along that path and return a new parse tree starting
		from that root vertex.
		"""
		current_vertex = self._root_vertex
		for el in parameter_path:
			match_found = False
			for child in current_vertex._children:
				if child._symbol == el:
					current_vertex = child
					match_found = True
			if not(match_found):
				# can't follow the path through the SCFG
				return False

		# use the root vertex to construct a new parse tree
		new_parse_tree = ParseTree(empty=True, starting_vertex=current_vertex._symbol)
		self.new_parse_tree_rooted_at_vertex(new_parse_tree, current_vertex, new_parse_tree._root_vertex)

		return new_parse_tree

	def new_parse_tree_rooted_at_vertex(self, new_parse_tree, current_old_vertex, current_new_vertex):
		"""
		Recursively construct the subtree from the given root vertex.
		"""
		for child in current_old_vertex._children:
			new_child = ParseTreeVertex(child._symbol)
			new_parse_tree._vertices.append(new_child)
			current_new_vertex.add_child(new_child)
			self.new_parse_tree_rooted_at_vertex(new_parse_tree, child, new_child)<|MERGE_RESOLUTION|>--- conflicted
+++ resolved
@@ -1,11 +1,6 @@
 from __future__ import print_function
-<<<<<<< HEAD
 """def print(*s):
 	pass"""
-=======
-def print(*s):
-	pass
->>>>>>> 4be74335
 """
 (C) Copyright 2018 CERN and University of Manchester.
 This software is distributed under the terms of the GNU General Public Licence version 3 (GPL Version 3), copied verbatim in the file "COPYING".
